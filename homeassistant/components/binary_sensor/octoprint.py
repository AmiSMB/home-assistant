--- conflicted
+++ resolved
@@ -37,7 +37,6 @@
 def setup_platform(hass, config, add_entities, discovery_info=None):
     """Set up the available OctoPrint binary sensors."""
     name = config.get(CONF_NAME)
-<<<<<<< HEAD
     if name in hass.data[DOMAIN]:
         if "api" in hass.data[DOMAIN][name]:
             _LOGGER.debug('Octoprint API %s found for ', name)
@@ -52,24 +51,11 @@
                     name, SENSOR_TYPES[octo_type][3], SENSOR_TYPES[octo_type][0],
                     SENSOR_TYPES[octo_type][1], 'flags')
                 devices.append(new_sensor)
-            add_devices(devices, True)
+            add_entities(devices, True)
         else:
             _LOGGER.error('No Octoprint API %s found for ', name)
     else:
         _LOGGER.error('No Octoprint %s found', name)
-=======
-    monitored_conditions = config.get(
-        CONF_MONITORED_CONDITIONS, SENSOR_TYPES.keys())
-
-    devices = []
-    for octo_type in monitored_conditions:
-        new_sensor = OctoPrintBinarySensor(
-            octoprint_api, octo_type, SENSOR_TYPES[octo_type][2],
-            name, SENSOR_TYPES[octo_type][3], SENSOR_TYPES[octo_type][0],
-            SENSOR_TYPES[octo_type][1], 'flags')
-        devices.append(new_sensor)
-    add_entities(devices, True)
->>>>>>> 06af7640
 
 
 class OctoPrintBinarySensor(BinarySensorDevice):
